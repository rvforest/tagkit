--- conflicted
+++ resolved
@@ -7,11 +7,7 @@
 
 from datetime import datetime, timedelta
 from pathlib import Path
-<<<<<<< HEAD
-from typing import Dict, Any, Optional, Union, Iterable, Mapping
-=======
-from typing import Dict, Optional, Union, Iterable
->>>>>>> 1c950bb0
+from typing import Dict, Optional, Union, Iterable, Mapping
 
 from tagkit.core.exceptions import TagNotFound
 from tagkit.core.types import FilePath, IfdName, TagValue
@@ -169,11 +165,7 @@
 
     def write_tags(
         self,
-<<<<<<< HEAD
-        tags: Mapping[Union[str, int], Any],
-=======
-        tags: dict[Union[str, int], TagValue],
->>>>>>> 1c950bb0
+        tags: Mapping[Union[str, int], TagValue],
         ifd: Optional[IfdName] = None,
         files: Optional[Iterable[FilePath]] = None,
     ):
@@ -270,7 +262,6 @@
         for exif in self.files.values():
             exif.save(create_backup=create_backup)
 
-<<<<<<< HEAD
     # DateTime operations
 
     def get_datetime(
@@ -402,7 +393,6 @@
             if fname not in self.files:
                 raise KeyError(f"File '{fname}' not found in collection.")
             result[fname] = self.files[fname].get_all_datetimes()
-=======
     def read_tag(
         self,
         tag: Union[str, int],
@@ -516,6 +506,5 @@
                         continue
                     raise
                 result[fname][tag_name] = value
->>>>>>> 1c950bb0
 
         return result