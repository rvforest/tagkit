--- conflicted
+++ resolved
@@ -314,7 +314,6 @@
         assert "Copyright" not in reloaded.tags
 
 
-<<<<<<< HEAD
 class TestGetDatetime:
     """Tests for ExifImage.get_datetime() method."""
 
@@ -550,7 +549,6 @@
         exif_verify = ExifImage(image_path)
         dt = exif_verify.get_datetime()
         assert dt == datetime(2025, 6, 20, 10, 0, 0)
-=======
 # Tests for read_tag and read_tags methods
 @pytest.mark.parametrize("file_type", [str, Path])
 def test_read_tag_by_name(test_images, file_type):
@@ -736,5 +734,4 @@
     """Test that providing an invalid binary_format raises ValueError"""
     exif = ExifImage(test_images / "minimal.jpg")
     with pytest.raises(ValueError):
-        exif.read_tags(["Make", "Model"], binary_format="invalid_format")
->>>>>>> 1c950bb0
+        exif.read_tags(["Make", "Model"], binary_format="invalid_format")