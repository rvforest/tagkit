<<<<<<< HEAD
from datetime import datetime, timedelta
=======
from pathlib import Path
from typing import Union
>>>>>>> 1c950bb0
from unittest import mock

import pytest

from tagkit import ExifImageCollection
<<<<<<< HEAD
import os
from pathlib import Path
from tagkit.image.exif import ExifImage
from typing import Optional, Union
=======
from tagkit.core.exceptions import InvalidTagName, TagNotFound
>>>>>>> 1c950bb0
from tagkit.core.types import TagValue
from tagkit.image.exif import ExifImage


@pytest.fixture
def mock_exif_data():
    return {
        "0th": {271: b"TestMake", 272: b"TestModel"},
        "Exif": {37385: 1},
        "GPS": {},
        "Interop": {},
        "1st": {},
        "thumbnail": None,
    }


@pytest.fixture
def n_tags_expected(mock_exif_data):
    n = 0
    for tags in mock_exif_data.values():
        try:
            n += len(tags)
        except TypeError:  # len(None) failed
            pass
    return n


@pytest.fixture
def mock_exif_w_patch(mock_exif_data):
    with mock.patch("tagkit.tag_io.piexif_io.piexif.load") as mocked_fn:
        mocked_fn.return_value = mock_exif_data
        yield mock_exif_data


class TestImageCollection:
    def test_image_collection_files_loaded(self, mock_exif_w_patch):
        n_files_expected = 3

        result = ExifImageCollection([f"foo_{i}" for i in range(n_files_expected)])

        for i in range(n_files_expected):
            assert f"foo_{i}" in result.files

    def test_all_tags_retrieved(self, n_tags_expected, mock_exif_w_patch):
        result = ExifImageCollection(["foo"])
        n_tags = len(result.files["foo"])
        assert n_tags == n_tags_expected

    def test_n_tags_property(self, n_tags_expected, mock_exif_w_patch):
        result = ExifImageCollection(["foo"])
        assert result.n_tags == n_tags_expected

    def test_image_collection_tag_values_retrieved(self, mock_exif_w_patch):
        result = ExifImageCollection(["foo"])

        assert result.files["foo"].tags["Make"].value == mock_exif_w_patch["0th"][
            271
        ].decode("ascii")
        assert result.files["foo"].tags["Model"].value == mock_exif_w_patch["0th"][
            272
        ].decode("ascii")
        assert (
            result.files["foo"].tags["Flash"].value == mock_exif_w_patch["Exif"][37385]
        )

    def test_write_tag_all_files(self, mock_exif_w_patch):
        files = [f"foo_{i}" for i in range(2)]
        collection = ExifImageCollection(files)
        collection.write_tag("Artist", "John Doe")
        for fname in files:
            assert collection.files[fname].tags["Artist"].value == "John Doe"

    def test_write_tag_selected_files(self, mock_exif_w_patch):
        files = ["foo_0", "foo_1"]
        collection = ExifImageCollection(files)
        collection.write_tag("Artist", "Jane", files=["foo_1"])
        assert "Artist" not in collection.files["foo_0"].tags
        assert collection.files["foo_1"].tags["Artist"].value == "Jane"

    def test_delete_tag_all_files(self, mock_exif_w_patch):
        files = ["foo_0", "foo_1"]
        collection = ExifImageCollection(files)
        # Add tag to both
        for fname in files:
            collection.files[fname].write_tag("Artist", "val")
        collection.delete_tag("Artist")
        for fname in files:
            assert "Artist" not in collection.files[fname].tags

    def test_delete_tag_selected_files(self, mock_exif_w_patch):
        files = ["foo_0", "foo_1"]
        collection = ExifImageCollection(files)
        collection.files["foo_0"].write_tag("Artist", "val0")
        # Only foo_0 has the tag
        collection.delete_tag("Artist", files=["foo_0", "foo_1"])
        assert "Artist" not in collection.files["foo_0"].tags
        # foo_1 never had the tag, should not raise
        assert "Artist" not in collection.files["foo_1"].tags

    def test_delete_tag_missing_tag_ignored(self, mock_exif_w_patch):
        files = ["foo_0"]
        collection = ExifImageCollection(files)
        # No tag written
        # Should not raise
        collection.delete_tag("Artist")
        assert "Artist" not in collection.files["foo_0"].tags

    def test_write_tag_file_not_found(self, mock_exif_w_patch):
        collection = ExifImageCollection(["foo_0"])
        with pytest.raises(KeyError):
            collection.write_tag("Artist", "X", files=["not_a_file"])

    def test_delete_tag_file_not_found(self, mock_exif_w_patch):
        collection = ExifImageCollection(["foo_0"])
        with pytest.raises(KeyError):
            collection.delete_tag("Artist", files=["not_a_file"])

    def test_write_tag_selected_files_accepts_path(self, mock_exif_w_patch):
        files = ["foo_0", "foo_1"]
        collection = ExifImageCollection(files)
        # Pass a Path object as the file identifier
        collection.write_tag("Artist", "Jane", files=[Path("foo_1")])
        assert "Artist" not in collection.files["foo_0"].tags
        assert collection.files["foo_1"].tags["Artist"].value == "Jane"

    def test_delete_tag_selected_files_accepts_path(self, mock_exif_w_patch):
        files = ["foo_0", "foo_1"]
        collection = ExifImageCollection(files)
        collection.files["foo_0"].write_tag("Artist", "val0")
        # Pass a Path object as the file identifier
        collection.delete_tag("Artist", files=[Path("foo_0")])
        assert "Artist" not in collection.files["foo_0"].tags
        # foo_1 never had the tag, should not raise
        assert "Artist" not in collection.files["foo_1"].tags

    def test_write_tags_all_files(self, mock_exif_w_patch: dict):
        files = [f"foo_{i}" for i in range(2)]
        tags: dict[Union[str, int], TagValue] = {
            "Artist": "Jane Doe",
            "Copyright": b"2025 John",
        }
        collection = ExifImageCollection(files)
        collection.write_tags(tags)
        for fname in files:
            assert collection.files[fname].tags["Artist"].value == "Jane Doe"
            assert collection.files[fname].tags["Copyright"].value == b"2025 John"

    @pytest.mark.parametrize("file_type", [str, Path])
    def test_write_tags_selected_files(self, mock_exif_w_patch: dict, file_type):
        files = ["foo_0", "foo_1"]
        tags: dict[Union[str, int], TagValue] = {"Artist": "Jane Doe"}
        collection = ExifImageCollection(files)
        file_id = file_type("foo_1")
        collection.write_tags(tags, files=[file_id])
        assert "Artist" not in collection.files["foo_0"].tags
        assert collection.files["foo_1"].tags["Artist"].value == "Jane Doe"

    def test_write_tags_empty_dict(self, mock_exif_w_patch):
        files = ["foo_0"]
        collection = ExifImageCollection(files)
        collection.write_tags({})
        # Should not raise, tags remain unchanged
        assert "Make" in collection.files["foo_0"].tags or True

    def test_write_tags_file_not_found(self, mock_exif_w_patch: dict):
        files = ["foo_0"]
        tags: dict[Union[str, int], TagValue] = {"Artist": "Jane Doe"}
        collection = ExifImageCollection(files)
        with pytest.raises(KeyError):
            collection.write_tags(tags, files=["not_a_file"])

    def test_delete_tags_all_files(self, mock_exif_w_patch: dict):
        files = [f"foo_{i}" for i in range(2)]
        tags: dict[Union[str, int], TagValue] = {
            "Artist": "Jane Doe",
            "Copyright": "2025 John",
        }
        collection = ExifImageCollection(files)
        collection.write_tags(tags)
        collection.delete_tags(["Artist", "Copyright"])
        for fname in files:
            assert "Artist" not in collection.files[fname].tags
            assert "Copyright" not in collection.files[fname].tags

    def test_delete_tags_file_not_found(self, mock_exif_w_patch):
        collection = ExifImageCollection(["foo_0"])
        with pytest.raises(KeyError):
            collection.delete_tags(["Artist"], files=["not_a_file"])

    @pytest.mark.parametrize("file_type", [str, Path])
    def test_delete_tags_selected_files(self, mock_exif_w_patch: dict, file_type):
        files = ["foo_0", "foo_1"]
        tags: dict[Union[str, int], TagValue] = {"Artist": "Jane Doe"}
        collection = ExifImageCollection(files)
        file_id = file_type("foo_0")
        collection.write_tags(tags, files=[file_id])
        collection.delete_tags(["Artist"], files=[file_id])
        assert "Artist" not in collection.files["foo_0"].tags
        # foo_1 never had the tag, should not raise
        assert "Artist" not in collection.files["foo_1"].tags

    def test_delete_tags_empty_list(self, mock_exif_w_patch):
        files = ["foo_0"]
        collection = ExifImageCollection(files)
        collection.delete_tags([])
        # Should not raise, tags remain unchanged
        assert "Make" in collection.files["foo_0"].tags or True

    def test_delete_tags_partial_missing(self, mock_exif_w_patch):
        files = ["foo_0"]
        collection = ExifImageCollection(files)
        collection.write_tags({"Artist": "Jane Doe"})
        with pytest.raises(InvalidTagName):
            collection.delete_tags(["Artist", "NonExistentTag"])

    def test_delete_tags_valid_but_missing_tag_is_forgiving(self, mock_exif_w_patch):
        files = ["foo_0", "foo_1"]
        collection = ExifImageCollection(files)
        # Only write 'Artist' to foo_0
        collection.files["foo_0"].write_tag("Artist", "Jane Doe")
        # Attempt to delete 'Artist' from both files
        # Should not raise, and 'Artist' should be gone from foo_0, still absent from foo_1
        collection.delete_tags(["Artist"], files=files)
        assert "Artist" not in collection.files["foo_0"].tags
        assert "Artist" not in collection.files["foo_1"].tags

    def test_n_files_property(self, mock_exif_w_patch):
        files = [f"foo_{i}" for i in range(4)]
        collection = ExifImageCollection(files)
        assert collection.n_files == 4

    def test_normalize_filenames_with_string_keys(self, mock_exif_w_patch):
        files = ["foo_0", "foo_1"]
        collection = ExifImageCollection(files)
        result = collection._normalize_filenames(["foo_0", "foo_1"])
        assert result == ["foo_0", "foo_1"]

    def test_normalize_filenames_with_path_objects(self, mock_exif_w_patch):
        files = ["foo_0", "foo_1"]
        collection = ExifImageCollection(files)
        result = collection._normalize_filenames([Path("foo_0"), Path("foo_1")])
        assert result == ["foo_0", "foo_1"]

    def test_normalize_filenames_with_mixed_types(self, mock_exif_w_patch):
        files = ["foo_0", "foo_1"]
        collection = ExifImageCollection(files)
        result = collection._normalize_filenames(["foo_0", Path("foo_1")])
        assert result == ["foo_0", "foo_1"]

    def test_normalize_filenames_with_invalid_file(self, mock_exif_w_patch):
        files = ["foo_0"]
        collection = ExifImageCollection(files)
        with pytest.raises(KeyError, match="File 'not_found' not found in collection."):
            collection._normalize_filenames(["not_found"])

    def test_normalize_filenames_with_path_invalid_file(self, mock_exif_w_patch):
        files = ["foo_0"]
        collection = ExifImageCollection(files)
        with pytest.raises(KeyError, match="File 'not_found' not found in collection."):
            collection._normalize_filenames([Path("not_found")])


@pytest.fixture
def collection_factory(monkeypatch):
    def _create(
        files: list[str],
        *,
        datetime_returns: Optional[dict[str, Optional[datetime]]] = None,
        all_datetime_returns: Optional[dict[str, dict[str, datetime]]] = None,
    ):
        instances: dict[str, mock.Mock] = {}

        def fake_exif(path, **kwargs):
            name = Path(path).name
            exif_mock = mock.Mock()
            exif_mock.get_datetime.return_value = (datetime_returns or {}).get(name)
            exif_mock.get_all_datetimes.return_value = (all_datetime_returns or {}).get(
                name, {}
            )
            exif_mock.set_datetime = mock.Mock()
            exif_mock.offset_datetime = mock.Mock()
            instances[name] = exif_mock
            return exif_mock

        monkeypatch.setattr("tagkit.image.collection.ExifImage", fake_exif)
        collection = ExifImageCollection(files)
        return collection, instances

    return _create


class TestImageCollectionDatetime:
    def test_get_datetime_returns_mapping(self, collection_factory):
        files = ["foo.jpg", "bar.jpg"]
        dt_map = {
            "foo.jpg": datetime(2020, 1, 1, 12, 0, 0),
            "bar.jpg": None,
        }
        collection, instances = collection_factory(files, datetime_returns=dt_map)

        result = collection.get_datetime()

        assert result == dt_map
        for instance in instances.values():
            instance.get_datetime.assert_called_once_with(tag=None)

    def test_get_datetime_filters_and_accepts_path(self, collection_factory):
        files = ["foo.jpg", "bar.jpg"]
        dt_map = {
            "foo.jpg": datetime(2021, 5, 1, 8, 30, 0),
            "bar.jpg": datetime(2021, 5, 1, 9, 45, 0),
        }
        collection, instances = collection_factory(files, datetime_returns=dt_map)

        result = collection.get_datetime(files=[Path("bar.jpg")], tag="DateTime")

        assert result == {"bar.jpg": dt_map["bar.jpg"]}
        instances["bar.jpg"].get_datetime.assert_called_once_with(tag="DateTime")
        assert not instances["foo.jpg"].get_datetime.called

    def test_get_datetime_missing_file_raises_keyerror(self, collection_factory):
        collection, _ = collection_factory(["foo.jpg"])

        with pytest.raises(KeyError):
            collection.get_datetime(files=["missing.jpg"])

    def test_set_datetime_calls_each_target(self, collection_factory):
        files = ["foo.jpg", "bar.jpg"]
        collection, instances = collection_factory(files)
        dt_value = datetime(2022, 7, 4, 15, 0, 0)

        collection.set_datetime(dt_value, tags=["DateTimeOriginal"])

        for instance in instances.values():
            instance.set_datetime.assert_called_once_with(
                dt_value, tags=["DateTimeOriginal"]
            )

    def test_set_datetime_with_path_filter(self, collection_factory):
        files = ["foo.jpg", "bar.jpg"]
        collection, instances = collection_factory(files)
        dt_value = datetime(2023, 3, 10, 18, 45, 0)

        collection.set_datetime(dt_value, files=[Path("bar.jpg")])

        instances["bar.jpg"].set_datetime.assert_called_once_with(dt_value, tags=None)
        assert not instances["foo.jpg"].set_datetime.called

    def test_offset_datetime_calls_each_target(self, collection_factory):
        files = ["foo.jpg", "bar.jpg"]
        collection, instances = collection_factory(files)
        delta = timedelta(hours=2)

        collection.offset_datetime(delta, tags=["DateTime"])

        for instance in instances.values():
            instance.offset_datetime.assert_called_once_with(delta, tags=["DateTime"])

    def test_offset_datetime_with_path_filter(self, collection_factory):
        files = ["foo.jpg", "bar.jpg"]
        collection, instances = collection_factory(files)
        delta = timedelta(minutes=30)

        collection.offset_datetime(delta, files=[Path("foo.jpg")])

        instances["foo.jpg"].offset_datetime.assert_called_once_with(delta, tags=None)
        assert not instances["bar.jpg"].offset_datetime.called

    def test_get_all_datetimes_returns_mapping(self, collection_factory):
        files = ["foo.jpg", "bar.jpg"]
        all_dt_map = {
            "foo.jpg": {"DateTime": datetime(2020, 1, 1, 12, 0, 0)},
            "bar.jpg": {},
        }
        collection, instances = collection_factory(
            files, all_datetime_returns=all_dt_map
        )

        result = collection.get_all_datetimes()

        assert result == all_dt_map
        for instance in instances.values():
            instance.get_all_datetimes.assert_called_once_with()


class TestImageCollectionIntegration:
    def test_bulk_write_save_reload(self, test_images: Path):
        # files = list(test_images.glob("*.jpg"))
        files = test_images.glob("*.jpg")

        collection = ExifImageCollection(files)
        collection.write_tag("Make", "IntegrationTest")
        collection.save_all()

        # Reload and check
        reloaded = ExifImageCollection(files)
        for exif in reloaded.files.values():
            assert exif.tags["Make"].value == "IntegrationTest"

    def test_bulk_delete_save_reload(self, test_images: Path):
        files = list(test_images.glob("*.jpg"))
        collection = ExifImageCollection(files)
        # Delete a tag that exists
        collection.delete_tag("Make")
        collection.save_all()
        # Reload and check
        reloaded = ExifImageCollection(files)
        for exif in reloaded.files.values():
            assert "Make" not in exif.tags

    def test_partial_write_delete_save_reload(self, test_images: Path):
        files = list(test_images.glob("*.jpg"))
        collection = ExifImageCollection(files)

        # Only update one file (choose a valid, non-corrupt file with 'Make' tag)
        valid_files = [
            f for f in files if "corrupt" not in str(f) and "minimal" in str(f)
        ]
        file_path = valid_files[0]
        fname = file_path.name
        collection.write_tag("Make", "PartialTest", files=[fname])
        collection.save_all()

        reloaded = ExifImageCollection(files)
        assert reloaded.files[fname].tags["Make"].value == "PartialTest"

        # Now delete only from that file
        collection.delete_tag("Make", files=[fname])
        collection.save_all()

        reloaded2 = ExifImageCollection(files)
        print(f"DEBUG: reloaded2.files.keys()={list(reloaded2.files.keys())}")
        assert "Make" not in reloaded2.files[fname].tags

    def test_save_all_creates_backup(self, test_images: Path):
        files = list(test_images.glob("*.jpg"))
        collection = ExifImageCollection(files)
        # Use all valid files for backup test
        valid_files = [
            f for f in files if "corrupt" not in str(f) and "minimal" in str(f)
        ]
        fnames = [f.name for f in valid_files]
        # Write a tag to all valid files
        collection.write_tag("Make", "BackupTest", files=fnames)
        collection.save_all(create_backup=True)
        for file_path in valid_files:
            backup = file_path.parent / (file_path.name + ".bak")
            assert backup.exists(), f"Backup not found for {file_path.name}"
            # The backup should not have the new value
            exif_bak = ExifImage(backup)
            assert exif_bak.tags["Make"].value != "BackupTest", (
                f"Backup for {file_path.name} has the new value!"
            )

    def test_bulk_write_tags_save_reload(self, test_images: Path):
        files = list(test_images.glob("*.jpg"))
        tags: dict[Union[str, int], TagValue] = {
            "Artist": "Jane Doe",
            "Copyright": "2025 John",
        }
        collection = ExifImageCollection(files)
        collection.write_tags(tags)
        collection.save_all()
        reloaded = ExifImageCollection(files)
        for exif in reloaded.files.values():
            assert exif.tags["Artist"].value == "Jane Doe"
            assert exif.tags["Copyright"].value == "2025 John"

    def test_bulk_delete_tags_save_reload(self, test_images: Path):
        files = list(test_images.glob("*.jpg"))
        tags: dict[Union[str, int], TagValue] = {
            "Artist": "Jane Doe",
            "Copyright": "2025 John",
        }
        collection = ExifImageCollection(files)
        collection.write_tags(tags)
        collection.save_all()
        collection.delete_tags(["Artist", "Copyright"])
        collection.save_all()
        reloaded = ExifImageCollection(files)
        for exif in reloaded.files.values():
            assert "Artist" not in exif.tags
            assert "Copyright" not in exif.tags


# Tests for read_tag and read_tags collection methods
class TestImageCollectionRead:
    def test_read_tag_all_files(self, mock_exif_w_patch):
        files = ["foo_0", "foo_1"]
        collection = ExifImageCollection(files)
        result = collection.read_tag("Make")
        assert len(result) == 2
        assert result["foo_0"] == "TestMake"
        assert result["foo_1"] == "TestMake"

    def test_read_tag_selected_files(self, mock_exif_w_patch):
        files = ["foo_0", "foo_1", "foo_2"]
        collection = ExifImageCollection(files)
        result = collection.read_tag("Make", files=["foo_0", "foo_2"])
        assert len(result) == 2
        assert "foo_0" in result
        assert "foo_2" in result
        assert "foo_1" not in result

    def test_read_tag_by_id(self, mock_exif_w_patch):
        files = ["foo_0", "foo_1"]
        collection = ExifImageCollection(files)
        result = collection.read_tag(271)  # Make tag
        assert len(result) == 2
        assert result["foo_0"] == "TestMake"

    def test_read_tag_formatted(self, mock_exif_w_patch):
        files = ["foo_0"]
        collection = ExifImageCollection(files)
        result = collection.read_tag("Make", format_value=True)
        assert isinstance(result["foo_0"], str)

    def test_read_tag_raw(self, mock_exif_w_patch):
        files = ["foo_0"]
        collection = ExifImageCollection(files)
        result = collection.read_tag("Make", format_value=False)
        assert result["foo_0"] == "TestMake"

    def test_read_tag_missing_raises(self, mock_exif_w_patch):
        files = ["foo_0"]
        collection = ExifImageCollection(files)
        with pytest.raises(TagNotFound, match="Tag 'Artist' not found in image"):
            collection.read_tag("Artist")

    def test_read_tag_missing_with_skip(self, mock_exif_w_patch):
        files = ["foo_0", "foo_1"]
        collection = ExifImageCollection(files)
        # Write tag to only one file
        collection.files["foo_0"].write_tag("Artist", "John")
        result = collection.read_tag("Artist", skip_missing=True)
        # Only foo_0 should be in result
        assert len(result) == 1
        assert "foo_0" in result
        assert "foo_1" not in result

    def test_read_tag_invalid_file_raises(self, mock_exif_w_patch):
        files = ["foo_0"]
        collection = ExifImageCollection(files)
        with pytest.raises(KeyError, match="File 'not_found' not found in collection."):
            collection.read_tag("Make", files=["not_found"])

    def test_read_tags_all_files(self, mock_exif_w_patch):
        files = ["foo_0", "foo_1"]
        collection = ExifImageCollection(files)
        result = collection.read_tags(["Make", "Model"])
        # Result should be organized by file
        assert "foo_0" in result
        assert "foo_1" in result
        assert result["foo_0"]["Make"] == "TestMake"
        assert result["foo_0"]["Model"] == "TestModel"
        assert result["foo_1"]["Make"] == "TestMake"

    def test_read_tags_selected_files(self, mock_exif_w_patch):
        files = ["foo_0", "foo_1"]
        collection = ExifImageCollection(files)
        result = collection.read_tags(["Make", "Model"], files=["foo_1"])
        assert len(result) == 1
        assert "foo_1" in result
        assert "foo_0" not in result

    def test_read_tags_with_missing_tags(self, mock_exif_w_patch):
        files = ["foo_0", "foo_1"]
        collection = ExifImageCollection(files)
        with pytest.raises(TagNotFound, match="Tag 'Artist' not found in image"):
            collection.read_tags(["Make", "Artist"], skip_missing=False)

    def test_read_tags_with_missing_tags_skip(self, mock_exif_w_patch):
        files = ["foo_0", "foo_1"]
        collection = ExifImageCollection(files)
        result = collection.read_tags(["Make", "Artist"], skip_missing=True)

        assert "foo_0" in result
        assert "foo_1" in result
        assert "Artist" not in result["foo_0"]
        assert "Artist" not in result["foo_1"]

    def test_read_tags_empty_list(self, mock_exif_w_patch):
        files = ["foo_0"]
        collection = ExifImageCollection(files)
        result = collection.read_tags([])
        assert "foo_0" in result
        assert result["foo_0"] == {}

    def test_read_tags_by_id(self, mock_exif_w_patch):
        files = ["foo_0"]
        collection = ExifImageCollection(files)
        result = collection.read_tags([271, 272])  # Make, Model
        assert "Make" in result["foo_0"]
        assert "Model" in result["foo_0"]

    def test_read_tags_formatted(self, mock_exif_w_patch):
        files = ["foo_0"]
        collection = ExifImageCollection(files)
        result = collection.read_tags(["Make", 37385], format_value=True)
        assert all(isinstance(v, str) for v in result["foo_0"].values())

    def test_read_tags_raw(self, mock_exif_w_patch):
        files = ["foo_0"]
        collection = ExifImageCollection(files)
        result = collection.read_tags([37385], format_value=False)
        assert all(not isinstance(v, str) for v in result["foo_0"].values())

    def test_read_tags_with_ifd(self, mock_exif_w_patch):
        files = ["foo_0"]
        collection = ExifImageCollection(files)
        result = collection.read_tags(["Make", "Model"], ifd="IFD0")
        assert "Make" in result["foo_0"]
        assert "Model" in result["foo_0"]

    def test_read_tags_with_invalid_tag(self, mock_exif_w_patch):
        files = ["foo_0"]
        collection = ExifImageCollection(files)
        with pytest.raises(InvalidTagName, match="Invalid tag name"):
            collection.read_tags(["Make", "NonExistentTag"])<|MERGE_RESOLUTION|>--- conflicted
+++ resolved
@@ -1,22 +1,12 @@
-<<<<<<< HEAD
 from datetime import datetime, timedelta
-=======
 from pathlib import Path
-from typing import Union
->>>>>>> 1c950bb0
+from typing import Optional, Union
 from unittest import mock
 
 import pytest
 
 from tagkit import ExifImageCollection
-<<<<<<< HEAD
-import os
-from pathlib import Path
-from tagkit.image.exif import ExifImage
-from typing import Optional, Union
-=======
 from tagkit.core.exceptions import InvalidTagName, TagNotFound
->>>>>>> 1c950bb0
 from tagkit.core.types import TagValue
 from tagkit.image.exif import ExifImage
 
